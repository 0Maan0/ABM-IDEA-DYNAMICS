--- conflicted
+++ resolved
@@ -15,27 +15,22 @@
 
 class ScientistAgent(Agent):
     """
-    An agent representing a scientist in Zollman's (2007) model 
+    An agent representing a scientist in Zollman's (2007) model
     (https://www.researchgate.net/publication/228973111_The_Communication_Structure_of_Epistemic_Communities).
-    So every scientist has a belief about which theory (old or new) is true. Each step they choose which theory 
+    So every scientist has a belief about which theory (old or new) is true. Each step they choose which theory
     they want to believe/work with based on expected utility. Then their beieves are updated,
     based on experimental results.
     """
-<<<<<<< HEAD
-    def __init__(self, unique_id, model, prior_old, prior_new, skeptic,
-                 number_of_institutes=2):
-=======
     def __init__(self, unique_id, model, initial_belief=0.9, belief_strength=1.0):
->>>>>>> 298cad9a
         super().__init__(unique_id, model)
-        
+
         self.belief_in_new_theory = initial_belief  # Start with optimistic belief in new theory
         self.belief_strength = belief_strength # Belief strength parameter ==> if this value is higher, the scientist is more resistant to change
-    
+
         self.current_choice = self._choose_theory() # The current theory choice ("old" or "new")
-        
+
         # Current round's experimental results
-        self.current_old_theory_result = None 
+        self.current_old_theory_result = None
         self.current_new_theory_result = None
 
     def _choose_theory(self):
@@ -55,32 +50,19 @@
                 loc=self.model.noise_loc, scale=self.model.noise_std)
         else:
             noise = 0.0
-        
+
         # For new theory, calculate expected probability of success
         p_new_better = min(1, max(0, self.belief_in_new_theory + noise)) # Clip values
         p_success_if_better = self.model.new_theory_payoffs[1]  # 0.4
         p_success_if_worse = self.model.new_theory_payoffs[0]   # 0.6
-        
+
         new_theory_prob = (
             p_success_if_better * p_new_better +  # P(success|New better)*P(New better)
             p_success_if_worse * (1 - p_new_better)  # P(success|New worse)*P(New worse)
         )
-        
+
         return "new" if new_theory_prob > old_theory_prob else "old"
 
-<<<<<<< HEAD
-        # Addition parameters for our addition
-        self.H_index = random.random()  # [0, 1]
-        # scaled to [0, number of institutes - 1]
-        self.institute = random.randint(0, number_of_institutes - 1)
-        self.skeptic = skeptic  # unlikeliness to accept new idea
-
-    def step(self):
-        chosen = self.current_choice
-        true_prob = self.model.true_probs[chosen]
-
-        # Talk to neighbours
-=======
     def update_belief(self, success, theory):
         """
         Bayesian update based on experimental result and which theory was tested
@@ -88,10 +70,10 @@
         # Get probabilities for each theory
         p_success_if_new = self.model.new_theory_payoffs[1]
         p_success_if_old = self.model.new_theory_payoffs[0]
-        
+
         # Current belief
         prior = self.belief_in_new_theory
-        
+
         # Calculate likelihood based on success/failure and which theory was tested
         if theory == "new":
             # If testing new theory:
@@ -109,11 +91,11 @@
             else:
                 p_result_if_new = 1 - p_success_if_old
                 p_result_if_old = 1 - p_success_if_new
-        
+
         # Direct Bayes update as in Zollman's paper
         numerator = p_result_if_new * prior
         denominator = p_result_if_new * prior + p_result_if_old * (1 - prior)
-        
+
         # Update belief directly
         self.belief_in_new_theory = numerator / denominator
 
@@ -124,33 +106,32 @@
             self.update_belief(neighbor.current_old_theory_result, "old")
         if neighbor.current_new_theory_result is not None:
             self.update_belief(neighbor.current_new_theory_result, "new")
-            
+
     def step(self):
         # Reset current round results
         self.current_old_theory_result = None
         self.current_new_theory_result = None
-        
+
         # Get probability of success for current theory choice
         prob_success = self.model.get_action_payoff(self.current_choice)
-        
+
         # Run experiment and get binary success/failure
         success = random.random() < prob_success
-        
+
         # Store only current round's result
         if self.current_choice == "old":
             self.current_old_theory_result = success
         else:
             self.current_new_theory_result = success
-        
+
         # Update based on own result
         self.update_belief(success, self.current_choice)
-        
+
         # Learn from neighbors' current round results only
->>>>>>> 298cad9a
         neighbors = self.model.network.neighbors(self.unique_id)
         for n_id in neighbors:
             neighbor = self.model.schedule.agents[n_id]
             self.incorporate_neighbor_evidence(neighbor)
-        
+
         # Choose theory for next step
         self.current_choice = self._choose_theory()