--- conflicted
+++ resolved
@@ -102,11 +102,7 @@
     
     return results
 
-<<<<<<< HEAD
-def plot_zollman_figures(num_simulations, agent_class=ScientistAgent, save_dir="analysis_plots"):
-=======
-def plot_zollman_figures(num_simulations, save_dir="analysis_plots/zollman_reproduction"):
->>>>>>> d0c4a434
+def plot_zollman_figures(num_simulations, agent_class=ScientistAgent, save_dir="analysis_plots/zollman_reproduction"):
     """
     Recreates Figures 2 and 3 from Zollman's paper with the same styling.
     Reads data from saved results file.
