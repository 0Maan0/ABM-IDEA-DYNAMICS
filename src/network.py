--- conflicted
+++ resolved
@@ -44,35 +44,6 @@
             raise ValueError("Unknown network type")
 
     def step(self):
-<<<<<<< HEAD
-        """Advance the model by one step, updating all agents simultaneously."""
-        self.schedule.step()
-
-    def animate(self, num_frames=200, interval=500, steps_per_frame=1):
-        """Create an animation of the model's state over time."""
-        fig, ax = plt.subplots(figsize=(6, 6))
-        G = self.network
-        pos = nx.spring_layout(G, seed=69)  
-        def get_colors():
-            return [colors[1] if agent.current_choice == 0 else colors[0] for agent in self.schedule.agents]
-        
-        # Define legend patches
-        legend_elements = [
-            Patch(facecolor=colors[1], edgecolor='k', label='Believes Old Theory'),
-            Patch(facecolor=colors[0], edgecolor='k', label='Believes New Theory')
-        ]
-        
-        def update(frame):
-            """Update the plot for each frame of the animation."""
-            for _ in range(steps_per_frame):
-                self.step()
-            ax.clear()
-            nx.draw(G, pos, with_labels=True, node_color=get_colors(), node_size=500, ax=ax)
-            ax.set_title(f"Step {frame * steps_per_frame + 1}")
-            ax.legend(handles=legend_elements, loc='upper right')
-        anim = animation.FuncAnimation(fig, update, frames=num_frames, interval=interval, repeat=False)
-        plt.show()
-=======
         self.step_count += 1
         self.schedule.step()
         
@@ -99,5 +70,4 @@
                 'converged': False,
                 'step': self.step_count,
                 'theory': None
-            }
->>>>>>> 60792d47
+            }