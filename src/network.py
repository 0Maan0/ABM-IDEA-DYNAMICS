--- conflicted
+++ resolved
@@ -11,7 +11,7 @@
     For now you can choose between a cycle, wheel and complete network.
     """
     def __init__(
-        self, 
+        self,
         agent_class=ScientistAgent,  # Default to regular ScientistAgent
         num_agents=10,
         network_type="complete",
@@ -25,60 +25,23 @@
     ):
         super().__init__()
         self.num_agents = num_agents
-<<<<<<< HEAD
         self.true_probs = true_probs
-=======
-        self.network_type = network_type
-        self.old_theory_payoff = old_theory_payoff
-        self.new_theory_payoffs = new_theory_payoffs
-        self.true_theory = true_theory
-        self.belief_strength_range = belief_strength_range
->>>>>>> 298cad9a
         self.schedule = SimultaneousActivation(self)
         self.network = self._create_network(network_type)
         self.step_count = 0
         self.converged = False
-<<<<<<< HEAD
 
         #TODO: write multiple functions for different ways to start the simulation
         # Initiate agents such that only the first agent is very dedicated to a new theory and the rest isnt yet
-        original_agent = np.random.randint(0, num_agents - 1)
+        original_agent = np.random.randint(0, num_agents)
         for i in range(num_agents):
             if i == original_agent:
                 prior_old = 0.2
                 prior_new = 0.8 # so this agent believes that the new theory is very likely to be true
             else:
-                # TODO: change still?? idk I'm tired
-                # use standard range of 0.4 and the skeptic score scales it from 0-0.4 to 0.6-1
-                skeptic_value = random.random()
-                base = 0.5
-                random_range = random.uniform(0, 0.2)
-                skeptic_range = 0.3 * skeptic_value
-                prior_old = base + skeptic_range + random_range
-                assert prior_old <= 1  # check to ensure correctness
-                prior_new = 1 - prior_old  # simply the complement of the other one
-
-            agent = ScientistAgent(i, self, prior_old, prior_new, skeptic_value)
-=======
-        self.influence_scaling = "probit"
-        self.agent_class = agent_class  # Allow for different agent types (e.g., ScientistAgent or SuperScientistAgent)
-        self.noise_active = noise
-        self.noise_loc = noise_loc
-        self.noise_std = noise_std
-        
-        # Start scientists with random beliefs about which theory is true
-        # TODO: make different initial conditions for this?
-        for i in range(num_agents):
-            # Initial belief that new theory is true
-            initial_belief = random.random()  # Uniform between 0 and 1
-            
-            # Make a random belief strength within the range to determine resistance to change
-            belief_strength = random.uniform(*belief_strength_range)
-            
-            agent = self.agent_class(i, self, 
-                                 initial_belief=initial_belief,
-                                 belief_strength=belief_strength)
->>>>>>> 298cad9a
+                prior_old = 0.7
+                prior_new = 0.3 # the other agents believe in the old theory mostly but also 0.4 open to the new one
+            agent = ScientistAgent(i, self, prior_old, prior_new)
             self.schedule.add(agent)
 
     def _create_network(self, network_type):
@@ -101,7 +64,7 @@
         """Get the payoff for a given theory choice"""
         if theory_choice == "old":
             return self.old_theory_payoff
-        
+
         # For new theory, payoff depends on which theory is actually true
         payoff_idx = 1 if self.true_theory == "new" else 0
         return self.new_theory_payoffs[payoff_idx]
@@ -123,28 +86,28 @@
         """
         actions = [agent.current_choice for agent in self.schedule.agents]
         beliefs = [agent.belief_in_new_theory for agent in self.schedule.agents]
-        
-        # Condition 1: Everyone using old theory 
+
+        # Condition 1: Everyone using old theory
         if all(action == "old" for action in actions):
             return True
-        
-        # Condition 2: Everyone strongly believes in new theory 
+
+        # Condition 2: Everyone strongly believes in new theory
         if all(b > 0.9999 for b in beliefs):
             return True
-            
+
         return False
 
     def get_convergence_info(self):
         if self.converged:
             actions = [agent.current_choice for agent in self.schedule.agents]
             beliefs = [agent.belief_in_new_theory for agent in self.schedule.agents]
-            
+
             # Check convergence type
             if all(action == "old" for action in actions):
                 theory = "Old Theory"
             elif all(b > 0.9999 for b in beliefs):
                 theory = "Correct Theory" if self.true_theory == "new" else "Incorrect Theory"
-            
+
             return {
                 'converged': True,
                 'step': self.convergence_step,
