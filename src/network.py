from mesa import Agent, Model
from mesa.time import SimultaneousActivation
import networkx as nx
import random
from src.scientists import ScientistAgent
import numpy as np

class ScienceNetworkModel(Model):
    """
    The main model for simulating the spread of a new scientific theory in a network.  
    For now you can choose between a cycle, wheel and complete network.
    """
    def __init__(
        self, 
        agent_class=ScientistAgent,  # Default to regular ScientistAgent
        num_agents=10,
        network_type="complete",
        old_theory_payoff=0.5,  # Payoff for believing the old theory
        new_theory_payoffs=(0.4, 0.6),  # Payoffs for believing new theory when (old theory true, new theory true)
        true_theory="new",
        belief_strength_range=(0.5, 2.0),
        noise="off",
        noise_loc=0.0,
        noise_std=0.5
    ):
        super().__init__()
        self.num_agents = num_agents
        self.network_type = network_type
        self.old_theory_payoff = old_theory_payoff
        self.new_theory_payoffs = new_theory_payoffs
        self.true_theory = true_theory
        self.belief_strength_range = belief_strength_range
        self.schedule = SimultaneousActivation(self)
        self.network = self._create_network(network_type)
        self.step_count = 0
        self.converged = False
<<<<<<< HEAD
        self.influence_scaling = "probit"
        self.agent_class = agent_class  # Allow for different agent types (e.g., ScientistAgent or SuperScientistAgent)
=======
        self.noise_active = noise
        self.noise_loc = noise_loc
        self.noise_std = noise_std
>>>>>>> d0c4a434
        
        # Start scientists with random beliefs about which theory is true
        # TODO: make different initial conditions for this?
        for i in range(num_agents):
            # Initial belief that new theory is true
            initial_belief = random.random()  # Uniform between 0 and 1
            
            # Make a random belief strength within the range to determine resistance to change
            belief_strength = random.uniform(*belief_strength_range)
            
            agent = self.agent_class(i, self, 
                                 initial_belief=initial_belief,
                                 belief_strength=belief_strength)
            self.schedule.add(agent)

    def _create_network(self, network_type):
        """Create a network based on the specified type."""
        if network_type == "cycle":
            return nx.cycle_graph(self.num_agents)
        elif network_type == "wheel":
            return nx.wheel_graph(self.num_agents)
        elif network_type == "complete":
            return nx.complete_graph(self.num_agents)
        else:
            raise ValueError("Unknown network type")

    def get_action_payoff(self, theory_choice):
        """Get the payoff for a given theory choice"""
        if theory_choice == "old":
            return self.old_theory_payoff
        
        # For new theory, payoff depends on which theory is actually true
        payoff_idx = 1 if self.true_theory == "new" else 0
        return self.new_theory_payoffs[payoff_idx]

    def step(self):
        self.step_count += 1
        self.schedule.step()
        
        # Check if the simulation has converged after each step
        if not self.converged and self.convergence_status():
            self.converged = True
            self.convergence_step = self.step_count
    
    def convergence_status(self):
        """
        According to Zollman's paper, a population has finished learning if one of two conditions are met:
        1. Every agent takes action A1 (old theory) ==> thus no new information can change their minds
        2. Every agent believes in phi2 (new theory) with probability > 0.9999
        """
        actions = [agent.current_choice for agent in self.schedule.agents]
        beliefs = [agent.belief_in_new_theory for agent in self.schedule.agents]
        
        # Condition 1: Everyone using old theory 
        if all(action == "old" for action in actions):
            return True
        
        # Condition 2: Everyone strongly believes in new theory 
        if all(b > 0.9999 for b in beliefs):
            return True
            
        return False

    def get_convergence_info(self):
        if self.converged:
            actions = [agent.current_choice for agent in self.schedule.agents]
            beliefs = [agent.belief_in_new_theory for agent in self.schedule.agents]
            
            # Check convergence type
            if all(action == "old" for action in actions):
                theory = "Old Theory"
            elif all(b > 0.9999 for b in beliefs):
                theory = "Correct Theory" if self.true_theory == "new" else "Incorrect Theory"
            
            return {
                'converged': True,
                'step': self.convergence_step,
                'theory': theory
            }
        else:
            return {
                'converged': False,
                'step': self.step_count,
                'theory': None
            }<|MERGE_RESOLUTION|>--- conflicted
+++ resolved
@@ -34,14 +34,11 @@
         self.network = self._create_network(network_type)
         self.step_count = 0
         self.converged = False
-<<<<<<< HEAD
         self.influence_scaling = "probit"
         self.agent_class = agent_class  # Allow for different agent types (e.g., ScientistAgent or SuperScientistAgent)
-=======
         self.noise_active = noise
         self.noise_loc = noise_loc
         self.noise_std = noise_std
->>>>>>> d0c4a434
         
         # Start scientists with random beliefs about which theory is true
         # TODO: make different initial conditions for this?
